{
  "name": "azure-iot-e2etests",
  "description": "Azure IoT end-to-end tests",
  "author": "Microsoft Corporation",
  "version": "1.2.1",
  "private": true,
  "license": "MIT",
  "main": "e2etests.js",
  "dependencies": {
    "async": "^2.1.2",
    "azure-event-hubs": "0.0.8",
    "azure-iot-common": "1.2.2",
    "azure-iot-device": "1.2.1",
    "azure-iot-device-amqp": "1.2.2",
    "azure-iot-device-http": "1.2.2",
    "azure-iot-device-mqtt": "1.2.2",
    "azure-iothub": "1.2.0",
    "azure-storage": "^1.2.0",
    "bluebird": "^3.3.0",
    "debug": "^2.2.0",
    "lodash": "^4.15.0",
    "npm-run-all": "^4.1.1",
    "pem": "^1.8.3",
    "uuid": "^2.0.1",
    "yargs": "^4.7.1"
  },
  "devDependencies": {
    "chai": "^3.5.0",
    "jshint": "^2.9.2",
    "mocha": "^3.0.1"
  },
  "scripts": {
    "build": "echo \"Nothing to do\"",
    "lint": "jshint --show-non-errors .",
<<<<<<< HEAD
    "unittest-min": "echo \"No tests\"",
    "unittest": "echo \"No tests\"",
    "alltest-min": "mocha -i -g \"Imports then exports devices|device successfully uploads\" --reporter dot e2etests.js",
    "alltest": "mocha --reporter spec e2etests.js",
    "ci": "npm -s run lint && npm -s run alltest-min",
    "test": "npm -s run lint && npm -s run unittest"
=======
    "e2e": "mocha --delay --reporter spec e2etests.js",
    "service_client": "mocha --reporter spec test/service.js",
    "registry_tests": "mocha  --reporter spec  test/registry.js",
    "authentication_tests": "mocha --reporter spec test/authentication.js",
    "twin_e2e_tests": "mocha --reporter spec test/twin_e2e_tests.js",
    "device_method": "mocha --reporter spec test/device_method.js",
    "alltest": "npm-run-all -p -l e2e service_client registry_tests authentication_tests twin_e2e_tests device_method",
    "ci": "npm -s run lint && npm -s run alltest",
    "test": "npm -s run lint && npm -s run alltest"
>>>>>>> 8dc4de7e
  },
  "engines": {
    "node": ">= 0.10"
  },
  "repository": {
    "type": "git",
    "url": "git+https://github.com/Azure/azure-iot-sdk-node.git"
  },
  "keywords": [
    "azure",
    "iot",
    "iothub",
    "e2e",
    "tests"
  ],
  "bugs": {
    "url": "https://github.com/Azure/azure-iot-sdk-node/issues"
  },
  "homepage": "https://github.com/Azure/azure-iot-sdk-node#readme"
}<|MERGE_RESOLUTION|>--- conflicted
+++ resolved
@@ -32,14 +32,6 @@
   "scripts": {
     "build": "echo \"Nothing to do\"",
     "lint": "jshint --show-non-errors .",
-<<<<<<< HEAD
-    "unittest-min": "echo \"No tests\"",
-    "unittest": "echo \"No tests\"",
-    "alltest-min": "mocha -i -g \"Imports then exports devices|device successfully uploads\" --reporter dot e2etests.js",
-    "alltest": "mocha --reporter spec e2etests.js",
-    "ci": "npm -s run lint && npm -s run alltest-min",
-    "test": "npm -s run lint && npm -s run unittest"
-=======
     "e2e": "mocha --delay --reporter spec e2etests.js",
     "service_client": "mocha --reporter spec test/service.js",
     "registry_tests": "mocha  --reporter spec  test/registry.js",
@@ -49,7 +41,6 @@
     "alltest": "npm-run-all -p -l e2e service_client registry_tests authentication_tests twin_e2e_tests device_method",
     "ci": "npm -s run lint && npm -s run alltest",
     "test": "npm -s run lint && npm -s run alltest"
->>>>>>> 8dc4de7e
   },
   "engines": {
     "node": ">= 0.10"
